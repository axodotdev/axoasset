[package]
name = "axoasset"
description = ">o_o<"
version = "0.9.3"
edition = "2021"
license = "MIT OR Apache-2.0"
repository = "https://github.com/axodotdev/axoasset"

[features]
default = ["remote"]
toml-serde = ["toml", "serde"]
json-serde = ["serde_json", "serde"]
toml-edit = ["toml_edit"]
remote = ["reqwest", "image"]
compression = ["compression-tar", "compression-zip"]
compression-tar = ["flate2", "tar", "xz2", "zstd"]
compression-zip = ["zip"]

[dependencies]
image = { version = "0.25.1", default-features = false, optional = true }
mime = "0.3.16"
reqwest = { version = "0.12.4", optional = true, default-features = false, features = ["json", "rustls-tls"] }
thiserror = "1.0.37"
url = "2.5.0"
miette = "7.0.0"
camino = "1.1.4"

toml = { version = "0.8.6", optional = true }
<<<<<<< HEAD
serde_json = { version = "1.0.95", optional = true }
serde = { version = "1.0.159", optional = true, features = ["derive"] }
tar = { version = "0.4.40", optional = true }
=======
serde_json = { version = "1.0.117", optional = true }
serde = { version = "1.0.202", optional = true, features = ["derive"] }
tar = { version = "0.4.38", optional = true }
>>>>>>> adf2bf3a
zip = { version = "0.6.4", optional = true }
flate2 = { version = "1.0.25", optional = true }
xz2 = { version = "0.1.7", optional = true, features = ["static"] }
zstd = { version = "0.13.0", optional = true }
toml_edit = { version = "0.22.5", optional = true }
walkdir = "2.5.0"

[dev-dependencies]
assert_fs = "1"
tokio = {version = "1.24", features = ["macros"]}
wiremock = "0.6"
clap = { version = "4.5.4", features = ["derive"] }<|MERGE_RESOLUTION|>--- conflicted
+++ resolved
@@ -24,17 +24,10 @@
 url = "2.5.0"
 miette = "7.0.0"
 camino = "1.1.4"
-
 toml = { version = "0.8.6", optional = true }
-<<<<<<< HEAD
-serde_json = { version = "1.0.95", optional = true }
-serde = { version = "1.0.159", optional = true, features = ["derive"] }
-tar = { version = "0.4.40", optional = true }
-=======
 serde_json = { version = "1.0.117", optional = true }
 serde = { version = "1.0.202", optional = true, features = ["derive"] }
-tar = { version = "0.4.38", optional = true }
->>>>>>> adf2bf3a
+tar = { version = "0.4.40", optional = true }
 zip = { version = "0.6.4", optional = true }
 flate2 = { version = "1.0.25", optional = true }
 xz2 = { version = "0.1.7", optional = true, features = ["static"] }
